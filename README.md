# Graphon

A very small graph database.

```gql
MATCH (db:Database {name: 'graphon'})<-[:Wrote]-(p:Person)
RETURN p.name
```

Can be queried with [GQL](https://www.iso.org/standard/76120.html), the ISO-standard graph query language.

## Getting started

Graphon is a single binary that implements almost the entire GQL standard, to specification. You can query it either from Neo4j client libraries, or by making an HTTP request in any language.

To start a database, just download the binary and run it.

```sh-session
$ graphon
$ curl "http://127.0.0.1:7687/?query=RETURN%2055"
55
```

The recommended way to explore a running Graphon database is through the CLI.

```sh-session
$ graphon-cli
Connected to http://127.0.0.1:7687
> RETURN 100 * 3
300
```

## Features

Graphon implements the [GQL](https://www.gqlstandards.org/home) language for graph queries, which is defined in [ISO/IEC 39075:2024](https://www.iso.org/standard/76120.html). This standard was recently published in April 2024, so there's not many resources on it yet. You can find some documentation on the [Google Spanner](https://cloud.google.com/spanner/docs/reference/standard-sql/graph-intro) website.

A simple graph query looks like this:

```gql
MATCH (a:User {name: 'Eric'})->[:Likes]->(f:Food)
RETURN f.name, f.calories
```

GQL is a powerful language. Here is a larger example that demonstrates a few features:

- **Pattern Matching:** Find a variable-length path (trail) between follower and influencer nodes, allowing for a chain of connections between one and three `Follows` relationships deep.
- **Complex Filtering:** Uses the `WHERE` clause to filter for influencers who have created popular posts (with more than 100 likes).
- **Aggregation:** `OPTIONAL MATCH` finds recent posts created by the influencer to enrich the output, and `WITH` implicitly aggregates them.
- **Structured Output:** Returns distinct named results including names, the titles of popular posts, the count of recent posts, and the entire trail of connections.
- **Ordering and Limiting:** Orders and limits the output to the top 10 results.

```gql
MATCH TRAIL (follower:Person) ((nodes)-[:Follows]->()){1,3} (influencer:Person),
            (influencer)-[:Created]->(post:Post),
            (follower)-[:Likes]->(post)
WHERE post.likes_count > 100
OPTIONAL MATCH (influencer)-[:Created]->(otherPost:Post)
         WHERE otherPost.creation_date > DATE '2024-01-01'
WITH follower, influencer, post, nodes, COUNT(otherPost) AS recentPosts
RETURN DISTINCT follower.name AS FollowerName,
                influencer.name AS InfluencerName,
                post.title AS PopularPost,
                recentPosts AS RecentPostCount,
                nodes AS FollowerTrail
ORDER BY RecentPostCount DESC, InfluencerName
LIMIT 10;
```

You can also insert, modify, and delete graph data.

```gql
// Insert nodes and edges
INSERT (a:Building {address: '285 Fulton St', city: 'New York', state: 'NY', zipcode: 10007})
INSERT (a)-[:Nearby]-(:Geography {name: 'Hudson River', type: 'water'})
INSERT (a)-[:Nearby]-(:Geography {name: 'The Battery', type: 'park'})

// Modify properties
MATCH (p:Person {name: 'Eric'}) SET p.age = 23

// Delete a node and attached edges
MATCH (x:Account)-[:Invoice {unpaid: true}]->(:Account {id: 627})
DETACH DELETE x
```

Graphon can be queried via HTTP (results sent in JSON format) or [Bolt](https://neo4j.com/docs/bolt/current/) sessions. Concurrent transactions implement [snapshot isolation](https://jepsen.io/consistency/models/snapshot-isolation) to ensure consistency.

The core GQL language includes graph pattern-matching queries, transactional updates, catalog changes, and list data types.

<<<<<<< HEAD
These features are _explicitly_ not currently supported:
=======
These features are explicitly _not_ supported:
>>>>>>> f2fedf1b

- Having multiple directories and schemas in one database
- Having multiple graphs in one database
- Typed graphs, nodes, and edges (i.e., closed type schemas)
- Named procedures
- The datetime data type and storing time zones
- Identifiers (variable names) using non-ASCII characters

You could consider using Graphon when you want something small and low-overhead, yet still powerful.

## Limitations

Graphon is a very small project. It tries to be fast where possible, but the query planner is not going to be very advanced. It won't perfectly optimize every query out there.

I made this database primarily out of personal interest, to experiment with algorithms, and to learn what goes into a modern database. There will be bugs. Also, the on-disk format is unstable. **Do not use Graphon as a store for production data.**

## Architecture

The database itself is written in Zig and based on RocksDB as a foundational storage layer.

1. **Session manager:** Listens for requests over HTTP and Bolt protocols, creates new sessions.
2. **Tokenizer and parser:** Convert text queries into an abstract syntax tree.
3. **Query planner:** Translate each query into an optimized, low-level query plan.
4. **Execution engine:** Safely execute query plans with specific graph algorithms in an interruptible, streaming API.
5. **Storage and transactions:** Move and fetch data from durable storage, hold transaction locks, and page files via RocksDB.

### Query plans

Query plans are constructed out of the following operations. The design here was influenced by other databases, particularly the internal representations of [Postgres](https://github.com/postgres/postgres/blob/REL_16_3/src/backend/commands/explain.c#L1177-L1180) and [Neo4j](https://neo4j.com/docs/cypher-manual/current/planning-and-tuning/operators/operators-detail/).

- `NodeScan`: Scan for nodes in a graph, optionally providing labels.
- `EdgeScan`: Scan for edges in a graph, optionally providing labels.
- `NodeById`: Fetch the node with an ID.
- `EdgeById`: Fetch the edge with an ID.
- `Step`: Traverse the graph for edges from a node.
- `StepBetween`: Traverse the graph for edges between two nodes.
- `Begin`: Marker node for the start of the right subtree of a repeat or join operator.
- `Argument`: Marks a variable for the node or edge being repeated in a path.
- `Repeat`: Repeat the sub-pattern, used for trail and path queries.
- `ShortestPath`: Finds the shortest path(s) between two nodes.
- `Join`: Take rows from the left subquery, execute the tree on the right subquery, and return both.
- `SemiJoin`: Return rows from the left subquery where the right subquery is not null.
- `Anti`: Test for the absence of a pattern, yielding a single row.
- `Project`: Execute expressions or remap variable names.
- `ProjectEndpoints`: Find the endpoints of an edge.
- `EmptyResult`: Retrieve all results and drop them, used as the last operator in mutations.
- `Filter`: Filter results by label presence or conditional expression.
- `Limit`: Limit the count of result rows.
- `Distinct`: Remove duplicate rows from the result.
- `Skip`: Skip rows from the result.
- `Sort`: Sort results by a provided key.
- `Top`: Return some number of top rows by a provided key in sorted order (sort then limit).
- `UnionAll`: Concatenates results from the left and right subqueries.
- `InsertNode`: Insert a graph node with labels and properties.
- `InsertEdge`: Insert an edge with direction, labels, and properties between two nodes.
- `Update`: Set, add, or remove labels and properties from nodes and edges.
- `Delete`: Delete a node or edge.
- `Aggregate`: Compute aggregations, grouping by one or more columns.
- `GroupAggregate`: Compute aggregations, where result table is already ordered into groups.

There needs to be particular attention paid to graph algorithms to implement certain kinds of path queries efficiently, especially those that traverse paths or trails. We'll add new types of backend operations as Graphon's query language increases in expressivity.<|MERGE_RESOLUTION|>--- conflicted
+++ resolved
@@ -86,11 +86,7 @@
 
 The core GQL language includes graph pattern-matching queries, transactional updates, catalog changes, and list data types.
 
-<<<<<<< HEAD
-These features are _explicitly_ not currently supported:
-=======
-These features are explicitly _not_ supported:
->>>>>>> f2fedf1b
+These features are explicitly _not_ supported right now:
 
 - Having multiple directories and schemas in one database
 - Having multiple graphs in one database
